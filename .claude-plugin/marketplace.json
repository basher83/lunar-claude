{
  "name": "lunar-claude",
  "owner": {
    "name": "basher83",
    "email": "basher83@mail.spaceships.work"
  },
  "metadata": {
    "description": "Personal Claude Code plugin marketplace for homelab and infrastructure automation",
    "version": "0.2.0"
  },
  "plugins": [
    {
      "name": "meta-claude",
      "source": "./plugins/meta/meta-claude",
      "description": "Meta tools for creating and composing Claude Code components including skills, agents, hooks, commands, and multi-component system architecture",
      "version": "0.3.0",
      "category": "meta",
      "keywords": ["meta", "tooling", "development", "creator", "composition", "architecture"],
      "author": {
        "name": "basher83"
      }
    },
    {
      "name": "claude-dev-sandbox",
      "source": "./plugins/meta/claude-dev-sandbox",
      "description": "Development sandbox for testing and prototyping Claude Code components (hooks, skills, commands, agents) before promoting to production plugins",
      "version": "0.1.0",
      "category": "meta",
      "keywords": ["development", "testing", "sandbox", "prototype"],
      "author": {
        "name": "basher83"
      }
    },
    {
      "name": "claude-docs",
      "source": "./plugins/meta/claude-docs",
      "description": "Auto-sync official Claude Code docs as a skill with fresh reference material",
      "version": "1.0.0",
      "category": "meta",
      "keywords": ["documentation", "sync", "meta", "automation", "skills"],
      "author": {
        "name": "basher83"
      }
    },
    {
      "name": "ansible-best-practices",
      "source": "./plugins/infrastructure/ansible-best-practices",
      "description": "Ansible playbook refactoring, role development, testing, and best practices with Infisical secrets management",
      "version": "1.0.0",
      "category": "infrastructure",
      "keywords": ["ansible", "iac", "automation", "infisical", "testing", "playbooks"],
      "author": {
        "name": "basher83"
      }
    },
    {
      "name": "proxmox-infrastructure",
      "source": "./plugins/infrastructure/proxmox-infrastructure",
      "description": "Proxmox VE cluster management including VM provisioning, templates, VLAN networking, and CEPH storage",
      "version": "1.0.0",
      "category": "infrastructure",
      "keywords": ["proxmox", "virtualization", "cloud-init", "ceph", "networking", "vlan"],
      "author": {
        "name": "basher83"
      }
    },
    {
      "name": "python-tools",
      "source": "./plugins/devops/python-tools",
      "description": "Comprehensive Python development toolkit covering scripting (uv), code quality (ruff/pyright), and common patterns (JSON parsing)",
      "version": "1.0.0",
      "category": "devops",
      "keywords": ["python", "uv", "scripting", "ruff", "pyright", "code-quality", "json", "patterns", "best-practices"],
      "author": {
        "name": "basher83"
      }
    },
    {
      "name": "netbox-powerdns-integration",
      "source": "./plugins/homelab/netbox-powerdns-integration",
      "description": "NetBox IPAM and PowerDNS integration for automated DNS record management and infrastructure documentation",
      "version": "1.0.0",
      "category": "homelab",
      "keywords": ["netbox", "powerdns", "ipam", "dns", "automation", "terraform", "ansible"],
      "author": {
        "name": "basher83"
      }
    },
    {
      "name": "hookify",
      "source": "./plugins/meta/hookify",
      "description": "Easily create hooks to prevent unwanted behaviors by analyzing conversation patterns",
      "version": "0.1.2",
      "category": "meta",
      "keywords": ["hooks", "automation", "rules", "validation", "behavior"],
      "author": {
        "name": "Daisy Hollman",
        "email": "daisy@anthropic.com"
      }
    },
    {
<<<<<<< HEAD
      "name": "research-pipeline",
      "source": "./plugins/research-pipeline",
      "description": "Multi-agent research pipeline with parallel researchers and synthesis",
      "version": "0.1.0",
      "category": "research",
      "keywords": ["research", "multi-agent", "synthesis", "knowledge-base", "mcp"],
=======
      "name": "plugin-dev",
      "source": "./plugins/meta/plugin-dev",
      "description": "Comprehensive plugin development toolkit for creating Claude Code plugins with AI-powered guidance for skills, agents, commands, and hooks",
      "version": "1.0.0",
      "category": "meta",
      "keywords": ["plugin", "development", "skills", "agents", "commands", "hooks", "validation"],
>>>>>>> 7c535e8a
      "author": {
        "name": "basher83"
      }
    }
  ]
}<|MERGE_RESOLUTION|>--- conflicted
+++ resolved
@@ -99,21 +99,23 @@
       }
     },
     {
-<<<<<<< HEAD
+      "name": "plugin-dev",
+      "source": "./plugins/meta/plugin-dev",
+      "description": "Comprehensive plugin development toolkit for creating Claude Code plugins with AI-powered guidance for skills, agents, commands, and hooks",
+      "version": "1.0.0",
+      "category": "meta",
+      "keywords": ["plugin", "development", "skills", "agents", "commands", "hooks", "validation"],
+      "author": {
+        "name": "basher83"
+      }
+    },
+    {
       "name": "research-pipeline",
       "source": "./plugins/research-pipeline",
       "description": "Multi-agent research pipeline with parallel researchers and synthesis",
       "version": "0.1.0",
       "category": "research",
       "keywords": ["research", "multi-agent", "synthesis", "knowledge-base", "mcp"],
-=======
-      "name": "plugin-dev",
-      "source": "./plugins/meta/plugin-dev",
-      "description": "Comprehensive plugin development toolkit for creating Claude Code plugins with AI-powered guidance for skills, agents, commands, and hooks",
-      "version": "1.0.0",
-      "category": "meta",
-      "keywords": ["plugin", "development", "skills", "agents", "commands", "hooks", "validation"],
->>>>>>> 7c535e8a
       "author": {
         "name": "basher83"
       }
